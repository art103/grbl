/*
  print.c - Functions for formatting output strings
  Part of Grbl

  Copyright (c) 2009-2011 Simen Svale Skogsrud
<<<<<<< HEAD
  Copyright (c) 2011 Sungeun K. Jeon
=======
  Copyright (c) 2011-2012 Sungeun K. Jeon
>>>>>>> 9e0ce55d

  Grbl is free software: you can redistribute it and/or modify
  it under the terms of the GNU General Public License as published by
  the Free Software Foundation, either version 3 of the License, or
  (at your option) any later version.

  Grbl is distributed in the hope that it will be useful,
  but WITHOUT ANY WARRANTY; without even the implied warranty of
  MERCHANTABILITY or FITNESS FOR A PARTICULAR PURPOSE.  See the
  GNU General Public License for more details.

  You should have received a copy of the GNU General Public License
  along with Grbl.  If not, see <http://www.gnu.org/licenses/>.
*/

/* This code was initially inspired by the wiring_serial module by David A. Mellis which
   used to be a part of the Arduino project. */ 


#include <avr/pgmspace.h>
#include "config.h"
#include "serial.h"
<<<<<<< HEAD

#ifndef DECIMAL_PLACES
#define DECIMAL_PLACES 3
#define DECIMAL_MULTIPLIER 1000
#endif
=======
#include "settings.h"
>>>>>>> 9e0ce55d

void printString(const char *s)
{
  while (*s)
    serial_write(*s++);
}

// Print a string stored in PGM-memory
void printPgmString(const char *s)
{
  char c;
  while ((c = pgm_read_byte_near(s++)))
    serial_write(c);
}

// void printIntegerInBase(unsigned long n, unsigned long base)
// { 
// 	unsigned char buf[8 * sizeof(long)]; // Assumes 8-bit chars. 
// 	unsigned long i = 0;
// 
// 	if (n == 0) {
// 		serial_write('0');
// 		return;
// 	} 
// 
// 	while (n > 0) {
// 		buf[i++] = n % base;
// 		n /= base;
// 	}
// 
// 	for (; i > 0; i--)
// 		serial_write(buf[i - 1] < 10 ?
// 			'0' + buf[i - 1] :
// 			'A' + buf[i - 1] - 10);
// }

void print_uint8_base2(uint8_t n)
{ 
	unsigned char buf[8];
	uint8_t i = 0;

	for (; i < 8; i++) {
		buf[i] = n & 1;
		n >>= 1;
	}

	for (; i > 0; i--)
		serial_write('0' + buf[i - 1]);
}

static void print_uint32_base10(unsigned long n)
{ 
  unsigned char buf[10]; 
  uint8_t i = 0;
  
  if (n == 0) {
    serial_write('0');
    return;
  } 
  
  while (n > 0) {
    buf[i++] = n % 10 + '0';
    n /= 10;
  }
    
  for (; i > 0; i--)
    serial_write(buf[i-1]);
}

void printInteger(long n)
{
  if (n < 0) {
    serial_write('-');
    n = -n;
  }
  print_uint32_base10(n);
}

// Convert float to string by immediately converting to a long integer, which contains
// more digits than a float. Number of decimal places, which are tracked by a counter,
// may be set by the user. The integer is then efficiently converted to a string.
// NOTE: AVR '%' and '/' integer operations are very efficient. Bitshifting speed-up 
// techniques are actually just slightly slower. Found this out the hard way.
void printFloat(float n)
{
  if (n < 0) {
    serial_write('-');
    n = -n;
<<<<<<< HEAD
  }
  n += 0.5/DECIMAL_MULTIPLIER; // Add rounding factor
 
  long integer_part;
  integer_part = (int)n;
  printIntegerInBase(integer_part,10);
  
  serial_write('.');
  
  n -= integer_part;
  int decimals = DECIMAL_PLACES;  
  uint8_t decimal_part;  
  while(decimals-- > 0) {
    n *= 10;
    decimal_part = (int) n;
    serial_write('0'+decimal_part);
    n -= decimal_part;
  }
=======
  }

  uint8_t decimals = settings.decimal_places;
  while (decimals >= 2) { // Quickly convert values expected to be E0 to E-4.
    n *= 100;
    decimals -= 2;
  }
  if (decimals) { n *= 10; }
  n += 0.5; // Add rounding factor. Ensures carryover through entire value.
    
  // Generate digits backwards and store in string.
  unsigned char buf[10]; 
  uint8_t i = 0;
  uint32_t a = (long)n;  
  buf[settings.decimal_places] = '.'; // Place decimal point, even if decimal places are zero.
  while(a > 0) {
    if (i == settings.decimal_places) { i++; } // Skip decimal point location
    buf[i++] = (a % 10) + '0'; // Get digit
    a /= 10;
  }
  while (i < settings.decimal_places) { 
     buf[i++] = '0'; // Fill in zeros to decimal point for (n < 1)
  }
  if (i == settings.decimal_places) { // Fill in leading zero, if needed.
    i++;
    buf[i++] = '0'; 
  }   
  
  // Print the generated string.
  for (; i > 0; i--)
    serial_write(buf[i-1]);
>>>>>>> 9e0ce55d
}<|MERGE_RESOLUTION|>--- conflicted
+++ resolved
@@ -3,11 +3,7 @@
   Part of Grbl
 
   Copyright (c) 2009-2011 Simen Svale Skogsrud
-<<<<<<< HEAD
-  Copyright (c) 2011 Sungeun K. Jeon
-=======
   Copyright (c) 2011-2012 Sungeun K. Jeon
->>>>>>> 9e0ce55d
 
   Grbl is free software: you can redistribute it and/or modify
   it under the terms of the GNU General Public License as published by
@@ -30,15 +26,7 @@
 #include <avr/pgmspace.h>
 #include "config.h"
 #include "serial.h"
-<<<<<<< HEAD
-
-#ifndef DECIMAL_PLACES
-#define DECIMAL_PLACES 3
-#define DECIMAL_MULTIPLIER 1000
-#endif
-=======
 #include "settings.h"
->>>>>>> 9e0ce55d
 
 void printString(const char *s)
 {
@@ -127,26 +115,6 @@
   if (n < 0) {
     serial_write('-');
     n = -n;
-<<<<<<< HEAD
-  }
-  n += 0.5/DECIMAL_MULTIPLIER; // Add rounding factor
- 
-  long integer_part;
-  integer_part = (int)n;
-  printIntegerInBase(integer_part,10);
-  
-  serial_write('.');
-  
-  n -= integer_part;
-  int decimals = DECIMAL_PLACES;  
-  uint8_t decimal_part;  
-  while(decimals-- > 0) {
-    n *= 10;
-    decimal_part = (int) n;
-    serial_write('0'+decimal_part);
-    n -= decimal_part;
-  }
-=======
   }
 
   uint8_t decimals = settings.decimal_places;
@@ -178,5 +146,4 @@
   // Print the generated string.
   for (; i > 0; i--)
     serial_write(buf[i-1]);
->>>>>>> 9e0ce55d
 }