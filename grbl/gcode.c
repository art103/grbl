--- conflicted
+++ resolved
@@ -1041,11 +1041,10 @@
   // refill and can only be resumed by the cycle start run-time command.
   gc_state.modal.program_flow = gc_block.modal.program_flow;
   if (gc_state.modal.program_flow) { 
-<<<<<<< HEAD
     protocol_buffer_synchronize(); // Sync and finish all remaining buffered motions before moving on.
     if (gc_state.modal.program_flow == PROGRAM_FLOW_PAUSED) {
       if (sys.state != STATE_CHECK_MODE) {
-        bit_true_atomic(sys.rt_exec_state, EXEC_FEED_HOLD); // Use feed hold for program pause.
+        bit_true_atomic(sys_rt_exec_state, EXEC_FEED_HOLD); // Use feed hold for program pause.
         protocol_execute_realtime(); // Execute suspend.
       }
     } else { // == PROGRAM_FLOW_COMPLETED
@@ -1073,39 +1072,6 @@
     
       report_feedback_message(MESSAGE_PROGRAM_END);
     }
-=======
-	protocol_buffer_synchronize(); // Sync and finish all remaining buffered motions before moving on.
-	if (gc_state.modal.program_flow == PROGRAM_FLOW_PAUSED) {
-	  if (sys.state != STATE_CHECK_MODE) {
-		bit_true_atomic(sys_rt_exec_state, EXEC_FEED_HOLD); // Use feed hold for program pause.
-		protocol_execute_realtime(); // Execute suspend.
-	  }
-	} else { // == PROGRAM_FLOW_COMPLETED
-	  // Upon program complete, only a subset of g-codes reset to certain defaults, according to 
-	  // LinuxCNC's program end descriptions and testing. Only modal groups [G-code 1,2,3,5,7,12]
-	  // and [M-code 7,8,9] reset to [G1,G17,G90,G94,G40,G54,M5,M9,M48]. The remaining modal groups
-	  // [G-code 4,6,8,10,13,14,15] and [M-code 4,5,6] and the modal words [F,S,T,H] do not reset.
-	  gc_state.modal.motion = MOTION_MODE_LINEAR;
-	  gc_state.modal.plane_select = PLANE_SELECT_XY;
-	  gc_state.modal.distance = DISTANCE_MODE_ABSOLUTE;
-	  gc_state.modal.feed_rate = FEED_RATE_MODE_UNITS_PER_MIN;
-	  // gc_state.modal.cutter_comp = CUTTER_COMP_DISABLE; // Not supported.
-	  gc_state.modal.coord_select = 0; // G54
-	  gc_state.modal.spindle = SPINDLE_DISABLE;
-	  gc_state.modal.coolant = COOLANT_DISABLE;
-	  // gc_state.modal.override = OVERRIDE_DISABLE; // Not supported.
-	  
-	  // Execute coordinate change and spindle/coolant stop.
-	  if (sys.state != STATE_CHECK_MODE) {
-		if (!(settings_read_coord_data(gc_state.modal.coord_select,coordinate_data))) { FAIL(STATUS_SETTING_READ_FAIL); } 
-		memcpy(gc_state.coord_system,coordinate_data,sizeof(coordinate_data));
-		spindle_stop();
-		coolant_stop();		
-	  }
-	  
-	  report_feedback_message(MESSAGE_PROGRAM_END);
-	}
->>>>>>> d2265558
     gc_state.modal.program_flow = PROGRAM_FLOW_RUNNING; // Reset program flow.
   }
     
