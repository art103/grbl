/*
  limits.c - code pertaining to limit-switches and performing the homing cycle
  Part of Grbl

  Copyright (c) 2012-2015 Sungeun K. Jeon
  Copyright (c) 2009-2011 Simen Svale Skogsrud
  
  Grbl is free software: you can redistribute it and/or modify
  it under the terms of the GNU General Public License as published by
  the Free Software Foundation, either version 3 of the License, or
  (at your option) any later version.

  Grbl is distributed in the hope that it will be useful,
  but WITHOUT ANY WARRANTY; without even the implied warranty of
  MERCHANTABILITY or FITNESS FOR A PARTICULAR PURPOSE.  See the
  GNU General Public License for more details.

  You should have received a copy of the GNU General Public License
  along with Grbl.  If not, see <http://www.gnu.org/licenses/>.
*/
  
#include "grbl.h"


// Homing axis search distance multiplier. Computed by this value times the cycle travel.
#ifndef HOMING_AXIS_SEARCH_SCALAR
  #define HOMING_AXIS_SEARCH_SCALAR  1.5 // Must be > 1 to ensure limit switch will be engaged.
#endif
#ifndef HOMING_AXIS_LOCATE_SCALAR
  #define HOMING_AXIS_LOCATE_SCALAR  5.0 // Must be > 1 to ensure limit switch is cleared.
#endif

void limits_init() 
{
  LIMIT_DDR &= ~(LIMIT_MASK); // Set as input pins

  #ifdef DISABLE_LIMIT_PIN_PULL_UP
    LIMIT_PORT &= ~(LIMIT_MASK); // Normal low operation. Requires external pull-down.
  #else
    LIMIT_PORT |= (LIMIT_MASK);  // Enable internal pull-up resistors. Normal high operation.
  #endif

  if (bit_istrue(settings.flags,BITFLAG_HARD_LIMIT_ENABLE)) {
    LIMIT_PCMSK |= LIMIT_MASK; // Enable specific pins of the Pin Change Interrupt
    PCICR |= (1 << LIMIT_INT); // Enable Pin Change Interrupt
  } else {
    limits_disable(); 
  }
  
  #ifdef ENABLE_SOFTWARE_DEBOUNCE
    MCUSR &= ~(1<<WDRF);
    WDTCSR |= (1<<WDCE) | (1<<WDE);
    WDTCSR = (1<<WDP0); // Set time-out at ~32msec.
  #endif
}


// Disables hard limits.
void limits_disable()
{
  LIMIT_PCMSK &= ~LIMIT_MASK;  // Disable specific pins of the Pin Change Interrupt
  PCICR &= ~(1 << LIMIT_INT);  // Disable Pin Change Interrupt
}


// Returns limit state as a bit-wise uint8 variable. Each bit indicates an axis limit, where 
// triggered is 1 and not triggered is 0. Invert mask is applied. Axes are defined by their
// number in bit position, i.e. Z_AXIS is (1<<2) or bit 2, and Y_AXIS is (1<<1) or bit 1.
uint8_t limits_get_state()
{
  uint8_t limit_state = 0;
  uint8_t pin = (LIMIT_PIN & LIMIT_MASK);
  if (bit_isfalse(settings.flags,BITFLAG_INVERT_LIMIT_PINS)) { pin ^= LIMIT_MASK; }
  if (pin) {  
    uint8_t idx;
    for (idx=0; idx<N_AXIS; idx++) {
      if (pin & get_limit_pin_mask(idx)) { limit_state |= (1 << idx); }
    }
  }
  return(limit_state);
}


// This is the Limit Pin Change Interrupt, which handles the hard limit feature. A bouncing 
// limit switch can cause a lot of problems, like false readings and multiple interrupt calls.
// If a switch is triggered at all, something bad has happened and treat it as such, regardless
// if a limit switch is being disengaged. It's impossible to reliably tell the state of a 
// bouncing pin without a debouncing method. A simple software debouncing feature may be enabled 
// through the config.h file, where an extra timer delays the limit pin read by several milli-
// seconds to help with, not fix, bouncing switches.
// NOTE: Do not attach an e-stop to the limit pins, because this interrupt is disabled during
// homing cycles and will not respond correctly. Upon user request or need, there may be a
// special pinout for an e-stop, but it is generally recommended to just directly connect
// your e-stop switch to the Arduino reset pin, since it is the most correct way to do this.
#ifndef ENABLE_SOFTWARE_DEBOUNCE
  ISR(LIMIT_INT_vect) // DEFAULT: Limit pin change interrupt process. 
  {
    // Ignore limit switches if already in an alarm state or in-process of executing an alarm.
    // When in the alarm state, Grbl should have been reset or will force a reset, so any pending 
    // moves in the planner and serial buffers are all cleared and newly sent blocks will be 
    // locked out until a homing cycle or a kill lock command. Allows the user to disable the hard
    // limit setting if their limits are constantly triggering after a reset and move their axes.
    if (sys.state != STATE_ALARM) { 
      if (!(sys_rt_exec_alarm)) {
        #ifdef HARD_LIMIT_FORCE_STATE_CHECK
          // Check limit pin state. 
          if (limits_get_state()) {
            mc_reset(); // Initiate system kill.
            bit_true_atomic(sys_rt_exec_alarm, (EXEC_ALARM_HARD_LIMIT|EXEC_CRITICAL_EVENT)); // Indicate hard limit critical event
          }
        #else
          mc_reset(); // Initiate system kill.
          bit_true_atomic(sys_rt_exec_alarm, (EXEC_ALARM_HARD_LIMIT|EXEC_CRITICAL_EVENT)); // Indicate hard limit critical event
        #endif
      }
    }
  }  
#else // OPTIONAL: Software debounce limit pin routine.
  // Upon limit pin change, enable watchdog timer to create a short delay. 
  ISR(LIMIT_INT_vect) { if (!(WDTCSR & (1<<WDIE))) { WDTCSR |= (1<<WDIE); } }
  ISR(WDT_vect) // Watchdog timer ISR
  {
    WDTCSR &= ~(1<<WDIE); // Disable watchdog timer. 
    if (sys.state != STATE_ALARM) {  // Ignore if already in alarm state. 
      if (!(sys_rt_exec_alarm)) {
        // Check limit pin state. 
        if (limits_get_state()) {
          mc_reset(); // Initiate system kill.
          bit_true_atomic(sys_rt_exec_alarm, (EXEC_ALARM_HARD_LIMIT|EXEC_CRITICAL_EVENT)); // Indicate hard limit critical event
        }
      }  
    }
  }
#endif

 
// Homes the specified cycle axes, sets the machine position, and performs a pull-off motion after
// completing. Homing is a special motion case, which involves rapid uncontrolled stops to locate
// the trigger point of the limit switches. The rapid stops are handled by a system level axis lock 
// mask, which prevents the stepper algorithm from executing step pulses. Homing motions typically 
// circumvent the processes for executing motions in normal operation.
// NOTE: Only the abort realtime command can interrupt this process.
// TODO: Move limit pin-specific calls to a general function for portability.
void limits_go_home(uint8_t cycle_mask) 
{
  if (sys.abort) { return; } // Block if system reset has been issued.

  // Initialize
  uint8_t n_cycle = (2*N_HOMING_LOCATE_CYCLE+1);
  uint8_t step_pin[N_AXIS];
  float target[N_AXIS];
  float max_travel = 0.0;
  uint8_t idx;
  for (idx=0; idx<N_AXIS; idx++) {  
    // Initialize step pin masks
    step_pin[idx] = get_step_pin_mask(idx);
    #ifdef COREXY    
      if ((idx==A_MOTOR)||(idx==B_MOTOR)) { step_pin[idx] = (get_step_pin_mask(X_AXIS)|get_step_pin_mask(Y_AXIS)); } 
    #endif

    if (bit_istrue(cycle_mask,bit(idx))) { 
      // Set target based on max_travel setting. Ensure homing switches engaged with search scalar.
      // NOTE: settings.max_travel[] is stored as a negative value.
      max_travel = max(max_travel,(-HOMING_AXIS_SEARCH_SCALAR)*settings.max_travel[idx]);
    }
  }

  // Set search mode with approach at seek rate to quickly engage the specified cycle_mask limit switches.
  bool approach = true;
  float homing_rate = settings.homing_seek_rate;

  uint8_t limit_state, axislock, n_active_axis;
  do {

    system_convert_array_steps_to_mpos(target,sys.position);

    // Initialize and declare variables needed for homing routine.
    axislock = 0;
    n_active_axis = 0;
    for (idx=0; idx<N_AXIS; idx++) {
      // Set target location for active axes and setup computation for homing rate.
      if (bit_istrue(cycle_mask,bit(idx))) {
        n_active_axis++;
        sys.position[idx] = 0;
        // Set target direction based on cycle mask and homing cycle approach state.
        // NOTE: This happens to compile smaller than any other implementation tried.
        if (bit_istrue(settings.homing_dir_mask,bit(idx))) {
          if (approach) { target[idx] = -max_travel; }
          else { target[idx] = max_travel; }
        } else { 
          if (approach) { target[idx] = max_travel; }
          else { target[idx] = -max_travel; }
        }        
        // Apply axislock to the step port pins active in this cycle.
        axislock |= step_pin[idx];
      }

    }
    homing_rate *= sqrt(n_active_axis); // [sqrt(N_AXIS)] Adjust so individual axes all move at homing rate.
    sys.homing_axis_lock = axislock;

    plan_sync_position(); // Sync planner position to current machine position.
    
    // Perform homing cycle. Planner buffer should be empty, as required to initiate the homing cycle.
    #ifdef USE_LINE_NUMBERS
      plan_buffer_line(target, homing_rate, false, false, HOMING_CYCLE_LINE_NUMBER); // Bypass mc_line(). Directly plan homing motion.
    #else
      plan_buffer_line(target, homing_rate, false, false); // Bypass mc_line(). Directly plan homing motion.
    #endif
    
    st_prep_buffer(); // Prep and fill segment buffer from newly planned block.
    st_wake_up(); // Initiate motion
<<<<<<< HEAD
    do {
      if (approach) {
        // Check limit state. Lock out cycle axes when they change.
        limit_state = limits_get_state();
        for (idx=0; idx<N_AXIS; idx++) {
          if (axislock & step_pin[idx]) {
            if (limit_state & (1 << idx)) { axislock &= ~(step_pin[idx]); }
          }
        }
        sys.homing_axis_lock = axislock;
      }

      st_prep_buffer(); // Check and prep segment buffer. NOTE: Should take no longer than 200us.

      // Exit routines: No time to run protocol_execute_realtime() in this loop.
      if (sys.rt_exec_state & (EXEC_SAFETY_DOOR | EXEC_RESET | EXEC_CYCLE_STOP)) {
        // Homing failure: Limit switches are still engaged after pull-off motion
        if ( (sys.rt_exec_state & (EXEC_SAFETY_DOOR | EXEC_RESET)) ||  // Safety door or reset issued
           (!approach && (limits_get_state() & cycle_mask)) ||  // Limit switch still engaged after pull-off motion
           ( approach && (sys.rt_exec_state & EXEC_CYCLE_STOP)) ) { // Limit switch not found during approach.
          mc_reset(); // Stop motors, if they are running.
          protocol_execute_realtime();
          return;
        } else {
          // Pull-off motion complete. Disable CYCLE_STOP from executing.
          bit_false_atomic(sys.rt_exec_state,EXEC_CYCLE_STOP);
          break;
        } 
      }
=======
	do {
	  if (approach) {
		// Check limit state. Lock out cycle axes when they change.
		limit_state = limits_get_state();
		for (idx=0; idx<N_AXIS; idx++) {
		  if (axislock & step_pin[idx]) {
			if (limit_state & (1 << idx)) { axislock &= ~(step_pin[idx]); }
		  }
		}
		sys.homing_axis_lock = axislock;
	  }

	  st_prep_buffer(); // Check and prep segment buffer. NOTE: Should take no longer than 200us.

	  // Exit routines: No time to run protocol_execute_realtime() in this loop.
	  if (sys_rt_exec_state & (EXEC_SAFETY_DOOR | EXEC_RESET | EXEC_CYCLE_STOP)) {
	    // Homing failure: Limit switches are still engaged after pull-off motion
		if ( (sys_rt_exec_state & (EXEC_SAFETY_DOOR | EXEC_RESET)) ||  // Safety door or reset issued
		     (!approach && (limits_get_state() & cycle_mask)) ||  // Limit switch still engaged after pull-off motion
		     ( approach && (sys_rt_exec_state & EXEC_CYCLE_STOP)) ) { // Limit switch not found during approach.
     	  mc_reset(); // Stop motors, if they are running.
		  protocol_execute_realtime();
		  return;
		} else {
		  // Pull-off motion complete. Disable CYCLE_STOP from executing.
          bit_false_atomic(sys_rt_exec_state,EXEC_CYCLE_STOP);
		  break;
		} 
	  }
>>>>>>> d2265558

    } while (STEP_MASK & axislock);

    st_reset(); // Immediately force kill steppers and reset step segment buffer.
    plan_reset(); // Reset planner buffer to zero planner current position and to clear previous motions.

    delay_ms(settings.homing_debounce_delay); // Delay to allow transient dynamics to dissipate.

    // Reverse direction and reset homing rate for locate cycle(s).
    approach = !approach;

    // After first cycle, homing enters locating phase. Shorten search to pull-off distance.
    if (approach) { 
      max_travel = settings.homing_pulloff*HOMING_AXIS_LOCATE_SCALAR; 
      homing_rate = settings.homing_feed_rate;
    } else {
      max_travel = settings.homing_pulloff;    
      homing_rate = settings.homing_seek_rate;
    }
    
  } while (n_cycle-- > 0);
      
  // The active cycle axes should now be homed and machine limits have been located. By 
  // default, Grbl defines machine space as all negative, as do most CNCs. Since limit switches
  // can be on either side of an axes, check and set axes machine zero appropriately. Also,
  // set up pull-off maneuver from axes limit switches that have been homed. This provides
  // some initial clearance off the switches and should also help prevent them from falsely
  // triggering when hard limits are enabled or when more than one axes shares a limit pin.
  #ifdef COREXY
    int32_t off_axis_position = 0;
  #endif
  int32_t set_axis_position;
  // Set machine positions for homed limit switches. Don't update non-homed axes.
  for (idx=0; idx<N_AXIS; idx++) {
    // NOTE: settings.max_travel[] is stored as a negative value.
    if (cycle_mask & bit(idx)) {
      #ifdef HOMING_FORCE_SET_ORIGIN
        set_axis_position = 0;
      #else 
        if ( bit_istrue(settings.homing_dir_mask,bit(idx)) ) {
          set_axis_position = lround((settings.max_travel[idx]+settings.homing_pulloff)*settings.steps_per_mm[idx]);
        } else {
          set_axis_position = lround(-settings.homing_pulloff*settings.steps_per_mm[idx]);
        }
      #endif
      
      #ifdef COREXY
        if (idx==X_AXIS) { 
          off_axis_position = (sys.position[B_MOTOR] - sys.position[A_MOTOR])/2;
          sys.position[A_MOTOR] = set_axis_position - off_axis_position;
          sys.position[B_MOTOR] = set_axis_position + off_axis_position;          
        } else if (idx==Y_AXIS) {
          off_axis_position = (sys.position[A_MOTOR] + sys.position[B_MOTOR])/2;
          sys.position[A_MOTOR] = off_axis_position - set_axis_position;
          sys.position[B_MOTOR] = off_axis_position + set_axis_position;
        } else {
          sys.position[idx] = set_axis_position;
        }        
      #else 
        sys.position[idx] = set_axis_position;
      #endif

    }
  }
  plan_sync_position(); // Sync planner position to homed machine position.
    
  // sys.state = STATE_HOMING; // Ensure system state set as homing before returning. 
}


// Performs a soft limit check. Called from mc_line() only. Assumes the machine has been homed,
// the workspace volume is in all negative space, and the system is in normal operation.
void limits_soft_check(float *target)
{
  uint8_t idx;
  uint8_t soft_limit_error = false;
  for (idx=0; idx<N_AXIS; idx++) {
   
    #ifdef HOMING_FORCE_SET_ORIGIN
      // When homing forced set origin is enabled, soft limits checks need to account for directionality.
      // NOTE: max_travel is stored as negative
      if (bit_istrue(settings.homing_dir_mask,bit(idx))) {
        if (target[idx] < 0 || target[idx] > -settings.max_travel[idx]) { soft_limit_error = true; }
      } else {
        if (target[idx] > 0 || target[idx] < settings.max_travel[idx]) { soft_limit_error = true; }
      }
    #else  
      // NOTE: max_travel is stored as negative
      if (target[idx] > 0 || target[idx] < settings.max_travel[idx]) { soft_limit_error = true; }
    #endif
    
    if (soft_limit_error) {
      // Force feed hold if cycle is active. All buffered blocks are guaranteed to be within 
      // workspace volume so just come to a controlled stop so position is not lost. When complete
      // enter alarm mode.
      if (sys.state == STATE_CYCLE) {
        bit_true_atomic(sys_rt_exec_state, EXEC_FEED_HOLD);
        do {
          protocol_execute_realtime();
          if (sys.abort) { return; }
        } while ( sys.state != STATE_IDLE );
      }
    
      mc_reset(); // Issue system reset and ensure spindle and coolant are shutdown.
      bit_true_atomic(sys_rt_exec_alarm, (EXEC_ALARM_SOFT_LIMIT|EXEC_CRITICAL_EVENT)); // Indicate soft limit critical event
      protocol_execute_realtime(); // Execute to enter critical event loop and system abort
      return;
    }
  }
}<|MERGE_RESOLUTION|>--- conflicted
+++ resolved
@@ -210,7 +210,6 @@
     
     st_prep_buffer(); // Prep and fill segment buffer from newly planned block.
     st_wake_up(); // Initiate motion
-<<<<<<< HEAD
     do {
       if (approach) {
         // Check limit state. Lock out cycle axes when they change.
@@ -226,51 +225,20 @@
       st_prep_buffer(); // Check and prep segment buffer. NOTE: Should take no longer than 200us.
 
       // Exit routines: No time to run protocol_execute_realtime() in this loop.
-      if (sys.rt_exec_state & (EXEC_SAFETY_DOOR | EXEC_RESET | EXEC_CYCLE_STOP)) {
+      if (sys_rt_exec_state & (EXEC_SAFETY_DOOR | EXEC_RESET | EXEC_CYCLE_STOP)) {
         // Homing failure: Limit switches are still engaged after pull-off motion
-        if ( (sys.rt_exec_state & (EXEC_SAFETY_DOOR | EXEC_RESET)) ||  // Safety door or reset issued
+        if ( (sys_rt_exec_state & (EXEC_SAFETY_DOOR | EXEC_RESET)) ||  // Safety door or reset issued
            (!approach && (limits_get_state() & cycle_mask)) ||  // Limit switch still engaged after pull-off motion
-           ( approach && (sys.rt_exec_state & EXEC_CYCLE_STOP)) ) { // Limit switch not found during approach.
+           ( approach && (sys_rt_exec_state & EXEC_CYCLE_STOP)) ) { // Limit switch not found during approach.
           mc_reset(); // Stop motors, if they are running.
           protocol_execute_realtime();
           return;
         } else {
           // Pull-off motion complete. Disable CYCLE_STOP from executing.
-          bit_false_atomic(sys.rt_exec_state,EXEC_CYCLE_STOP);
+          bit_false_atomic(sys_rt_exec_state,EXEC_CYCLE_STOP);
           break;
         } 
       }
-=======
-	do {
-	  if (approach) {
-		// Check limit state. Lock out cycle axes when they change.
-		limit_state = limits_get_state();
-		for (idx=0; idx<N_AXIS; idx++) {
-		  if (axislock & step_pin[idx]) {
-			if (limit_state & (1 << idx)) { axislock &= ~(step_pin[idx]); }
-		  }
-		}
-		sys.homing_axis_lock = axislock;
-	  }
-
-	  st_prep_buffer(); // Check and prep segment buffer. NOTE: Should take no longer than 200us.
-
-	  // Exit routines: No time to run protocol_execute_realtime() in this loop.
-	  if (sys_rt_exec_state & (EXEC_SAFETY_DOOR | EXEC_RESET | EXEC_CYCLE_STOP)) {
-	    // Homing failure: Limit switches are still engaged after pull-off motion
-		if ( (sys_rt_exec_state & (EXEC_SAFETY_DOOR | EXEC_RESET)) ||  // Safety door or reset issued
-		     (!approach && (limits_get_state() & cycle_mask)) ||  // Limit switch still engaged after pull-off motion
-		     ( approach && (sys_rt_exec_state & EXEC_CYCLE_STOP)) ) { // Limit switch not found during approach.
-     	  mc_reset(); // Stop motors, if they are running.
-		  protocol_execute_realtime();
-		  return;
-		} else {
-		  // Pull-off motion complete. Disable CYCLE_STOP from executing.
-          bit_false_atomic(sys_rt_exec_state,EXEC_CYCLE_STOP);
-		  break;
-		} 
-	  }
->>>>>>> d2265558
 
     } while (STEP_MASK & axislock);
 
