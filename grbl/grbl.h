/*
  grbl.h - main Grbl include file
  Part of Grbl

  Copyright (c) 2015 Sungeun K. Jeon

  Grbl is free software: you can redistribute it and/or modify
  it under the terms of the GNU General Public License as published by
  the Free Software Foundation, either version 3 of the License, or
  (at your option) any later version.

  Grbl is distributed in the hope that it will be useful,
  but WITHOUT ANY WARRANTY; without even the implied warranty of
  MERCHANTABILITY or FITNESS FOR A PARTICULAR PURPOSE.  See the
  GNU General Public License for more details.

  You should have received a copy of the GNU General Public License
  along with Grbl.  If not, see <http://www.gnu.org/licenses/>.
*/

#ifndef grbl_h
#define grbl_h

// Grbl versioning system
<<<<<<< HEAD
#define GRBL_VERSION "1.0b"
#define GRBL_VERSION_BUILD "20150924"
=======
#define GRBL_VERSION "0.9j"
#define GRBL_VERSION_BUILD "20150930"
>>>>>>> d2265558

// Define standard libraries used by Grbl.
#include <avr/io.h>
#include <avr/pgmspace.h>
#include <avr/interrupt.h>
#include <avr/wdt.h>
#include <util/delay.h>
#include <math.h>
#include <inttypes.h>    
#include <string.h>
#include <stdlib.h>
#include <stdint.h>
#include <stdbool.h>

// Define the Grbl system include files. NOTE: Do not alter organization.
#include "config.h"
#include "nuts_bolts.h"
#include "settings.h"
#include "system.h"
#include "defaults.h"
#include "cpu_map.h"
#include "coolant_control.h"
#include "eeprom.h"
#include "gcode.h"
#include "limits.h"
#include "motion_control.h"
#include "planner.h"
#include "print.h"
#include "probe.h"
#include "protocol.h"
#include "report.h"
#include "serial.h"
#include "spindle_control.h"
#include "stepper.h"

#endif<|MERGE_RESOLUTION|>--- conflicted
+++ resolved
@@ -22,13 +22,8 @@
 #define grbl_h
 
 // Grbl versioning system
-<<<<<<< HEAD
 #define GRBL_VERSION "1.0b"
-#define GRBL_VERSION_BUILD "20150924"
-=======
-#define GRBL_VERSION "0.9j"
 #define GRBL_VERSION_BUILD "20150930"
->>>>>>> d2265558
 
 // Define standard libraries used by Grbl.
 #include <avr/io.h>
