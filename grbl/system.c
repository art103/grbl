/*
  system.c - Handles system level commands and real-time processes
  Part of Grbl

  Copyright (c) 2014-2015 Sungeun K. Jeon  

  Grbl is free software: you can redistribute it and/or modify
  it under the terms of the GNU General Public License as published by
  the Free Software Foundation, either version 3 of the License, or
  (at your option) any later version.

  Grbl is distributed in the hope that it will be useful,
  but WITHOUT ANY WARRANTY; without even the implied warranty of
  MERCHANTABILITY or FITNESS FOR A PARTICULAR PURPOSE.  See the
  GNU General Public License for more details.

  You should have received a copy of the GNU General Public License
  along with Grbl.  If not, see <http://www.gnu.org/licenses/>.
*/

#include "grbl.h"


void system_init()
{
  CONTROL_DDR &= ~(CONTROL_MASK); // Configure as input pins
  #ifdef DISABLE_CONTROL_PIN_PULL_UP
    CONTROL_PORT &= ~(CONTROL_MASK); // Normal low operation. Requires external pull-down.
  #else
    CONTROL_PORT |= CONTROL_MASK;   // Enable internal pull-up resistors. Normal high operation.
  #endif
  CONTROL_PCMSK |= CONTROL_MASK;  // Enable specific pins of the Pin Change Interrupt
  PCICR |= (1 << CONTROL_INT);   // Enable Pin Change Interrupt
}


// Pin change interrupt for pin-out commands, i.e. cycle start, feed hold, and reset. Sets
// only the realtime command execute variable to have the main program execute these when 
// its ready. This works exactly like the character-based realtime commands when picked off
// directly from the incoming serial data stream.
ISR(CONTROL_INT_vect) 
{
  uint8_t pin = (CONTROL_PIN & CONTROL_MASK);
  #ifndef INVERT_ALL_CONTROL_PINS
    pin ^= CONTROL_INVERT_MASK;
  #endif
  // Enter only if any CONTROL pin is detected as active.
  if (pin) { 
    if (bit_istrue(pin,bit(RESET_BIT))) {
      mc_reset();
    } else if (bit_istrue(pin,bit(CYCLE_START_BIT))) {
      bit_true(sys_rt_exec_state, EXEC_CYCLE_START);
    #ifndef ENABLE_SAFETY_DOOR_INPUT_PIN
      } else if (bit_istrue(pin,bit(FEED_HOLD_BIT))) {
        bit_true(sys_rt_exec_state, EXEC_FEED_HOLD); 
    #else
      } else if (bit_istrue(pin,bit(SAFETY_DOOR_BIT))) {
        bit_true(sys_rt_exec_state, EXEC_SAFETY_DOOR);
    #endif
    } 
  }
}


// Returns if safety door is ajar(T) or closed(F), based on pin state.
uint8_t system_check_safety_door_ajar()
{
  #ifdef ENABLE_SAFETY_DOOR_INPUT_PIN
    #ifdef INVERT_CONTROL_PIN
      return(bit_istrue(CONTROL_PIN,bit(SAFETY_DOOR_BIT)));
    #else
      return(bit_isfalse(CONTROL_PIN,bit(SAFETY_DOOR_BIT)));
    #endif
  #else
    return(false); // Input pin not enabled, so just return that it's closed.
  #endif
}


// Executes user startup script, if stored.
void system_execute_startup(char *line) 
{
  uint8_t n;
  for (n=0; n < N_STARTUP_LINE; n++) {
    if (!(settings_read_startup_line(n, line))) {
      report_status_message(STATUS_SETTING_READ_FAIL);
    } else {
      if (line[0] != 0) {
        printString(line); // Echo startup line to indicate execution.
        report_status_message(gc_execute_line(line));
      }
    } 
  }  
}


// Directs and executes one line of formatted input from protocol_process. While mostly
// incoming streaming g-code blocks, this also executes Grbl internal commands, such as 
// settings, initiating the homing cycle, and toggling switch states. This differs from
// the realtime command module by being susceptible to when Grbl is ready to execute the 
// next line during a cycle, so for switches like block delete, the switch only effects
// the lines that are processed afterward, not necessarily real-time during a cycle, 
// since there are motions already stored in the buffer. However, this 'lag' should not
// be an issue, since these commands are not typically used during a cycle.
uint8_t system_execute_line(char *line) 
{   
  uint8_t char_counter = 1; 
  uint8_t helper_var = 0; // Helper variable
  float parameter, value;
  switch( line[char_counter] ) {
    case 0 : report_grbl_help(); break;
    case '$': case 'G': case 'C': case 'X':
      if ( line[(char_counter+1)] != 0 ) { return(STATUS_INVALID_STATEMENT); }
      switch( line[char_counter] ) {
        case '$' : // Prints Grbl settings
          if ( sys.state & (STATE_CYCLE | STATE_HOLD) ) { return(STATUS_IDLE_ERROR); } // Block during cycle. Takes too long to print.
          else { report_grbl_settings(); }
          break;
        case 'G' : // Prints gcode parser state
          // TODO: Move this to realtime commands for GUIs to request this data during suspend-state.
          report_gcode_modes();
          break;   
        case 'C' : // Set check g-code mode [IDLE/CHECK]
          // Perform reset when toggling off. Check g-code mode should only work if Grbl
          // is idle and ready, regardless of alarm locks. This is mainly to keep things
          // simple and consistent.
          if ( sys.state == STATE_CHECK_MODE ) { 
            mc_reset(); 
            report_feedback_message(MESSAGE_DISABLED);
          } else {
            if (sys.state) { return(STATUS_IDLE_ERROR); } // Requires no alarm mode.
            sys.state = STATE_CHECK_MODE;
            report_feedback_message(MESSAGE_ENABLED);
          }
          break; 
        case 'X' : // Disable alarm lock [ALARM]
          if (sys.state == STATE_ALARM) { 
            // Block if safety door is ajar.
            if (system_check_safety_door_ajar()) { return(STATUS_CHECK_DOOR); }
            report_feedback_message(MESSAGE_ALARM_UNLOCK);
            sys.state = STATE_IDLE;
            // Don't run startup script. Prevents stored moves in startup from causing accidents.
<<<<<<< HEAD
=======
            if (system_check_safety_door_ajar()) { // Check safety door switch before returning.
              bit_true(sys_rt_exec_state, EXEC_SAFETY_DOOR);
              protocol_execute_realtime(); // Enter safety door mode.
            }
>>>>>>> d2265558
          } // Otherwise, no effect.
          break;                   
    //  case 'J' : break;  // Jogging methods
          // TODO: Here jogging can be placed for execution as a seperate subprogram. It does not need to be 
          // susceptible to other realtime commands except for e-stop. The jogging function is intended to
          // be a basic toggle on/off with controlled acceleration and deceleration to prevent skipped 
          // steps. The user would supply the desired feedrate, axis to move, and direction. Toggle on would
          // start motion and toggle off would initiate a deceleration to stop. One could 'feather' the
          // motion by repeatedly toggling to slow the motion to the desired location. Location data would 
          // need to be updated real-time and supplied to the user through status queries.
          //   More controlled exact motions can be taken care of by inputting G0 or G1 commands, which are 
          // handled by the planner. It would be possible for the jog subprogram to insert blocks into the
          // block buffer without having the planner plan them. It would need to manage de/ac-celerations 
          // on its own carefully. This approach could be effective and possibly size/memory efficient.  
      }
      break;
    default : 
      // Block any system command that requires the state as IDLE/ALARM. (i.e. EEPROM, homing)
      if ( !(sys.state == STATE_IDLE || sys.state == STATE_ALARM) ) { return(STATUS_IDLE_ERROR); }
      switch( line[char_counter] ) {
        case '#' : // Print Grbl NGC parameters
          if ( line[++char_counter] != 0 ) { return(STATUS_INVALID_STATEMENT); }
          else { report_ngc_parameters(); }
          break;          
        case 'H' : // Perform homing cycle [IDLE/ALARM]
          if (bit_istrue(settings.flags,BITFLAG_HOMING_ENABLE)) { 
            // Block if safety door is ajar.
            if (system_check_safety_door_ajar()) { return(STATUS_CHECK_DOOR); }
            sys.state = STATE_HOMING; // Set system state variable
<<<<<<< HEAD
=======
            // Only perform homing if Grbl is idle or lost.
            
            // TODO: Likely not required.
            if (system_check_safety_door_ajar()) { // Check safety door switch before homing.
              bit_true(sys_rt_exec_state, EXEC_SAFETY_DOOR);
              protocol_execute_realtime(); // Enter safety door mode.
            }
            
            
>>>>>>> d2265558
            mc_homing_cycle(); 
            if (!sys.abort) {  // Execute startup scripts after successful homing.
              sys.state = STATE_IDLE; // Set to IDLE when complete.
              st_go_idle(); // Set steppers to the settings idle state before returning.
              system_execute_startup(line); 
            }
          } else { return(STATUS_SETTING_DISABLED); }
          break;
        case 'I' : // Print or store build info. [IDLE/ALARM]
          if ( line[++char_counter] == 0 ) { 
            settings_read_build_info(line);
            report_build_info(line);
          } else { // Store startup line [IDLE/ALARM]
            if(line[char_counter++] != '=') { return(STATUS_INVALID_STATEMENT); }
            helper_var = char_counter; // Set helper variable as counter to start of user info line.
            do {
              line[char_counter-helper_var] = line[char_counter];
            } while (line[char_counter++] != 0);
            settings_store_build_info(line);
          }
          break; 
        case 'R' : // Restore defaults [IDLE/ALARM]
          if (line[++char_counter] != 'S') { return(STATUS_INVALID_STATEMENT); }
          if (line[++char_counter] != 'T') { return(STATUS_INVALID_STATEMENT); }
          if (line[++char_counter] != '=') { return(STATUS_INVALID_STATEMENT); }
          if (line[char_counter+2] != 0) { return(STATUS_INVALID_STATEMENT); }                        
          switch (line[++char_counter]) {
            case '$': settings_restore(SETTINGS_RESTORE_DEFAULTS); break;
            case '#': settings_restore(SETTINGS_RESTORE_PARAMETERS); break;
            case '*': settings_restore(SETTINGS_RESTORE_ALL); break;
            default: return(STATUS_INVALID_STATEMENT);
          }
          report_feedback_message(MESSAGE_RESTORE_DEFAULTS);
          mc_reset(); // Force reset to ensure settings are initialized correctly.
          break;
        case 'N' : // Startup lines. [IDLE/ALARM]
          if ( line[++char_counter] == 0 ) { // Print startup lines
            for (helper_var=0; helper_var < N_STARTUP_LINE; helper_var++) {
              if (!(settings_read_startup_line(helper_var, line))) {
                report_status_message(STATUS_SETTING_READ_FAIL);
              } else {
                report_startup_line(helper_var,line);
              }
            }
            break;
          } else { // Store startup line [IDLE Only] Prevents motion during ALARM.
            if (sys.state != STATE_IDLE) { return(STATUS_IDLE_ERROR); } // Store only when idle.
            helper_var = true;  // Set helper_var to flag storing method. 
            // No break. Continues into default: to read remaining command characters.
          }
        default :  // Storing setting methods [IDLE/ALARM]
          if(!read_float(line, &char_counter, &parameter)) { return(STATUS_BAD_NUMBER_FORMAT); }
          if(line[char_counter++] != '=') { return(STATUS_INVALID_STATEMENT); }
          if (helper_var) { // Store startup line
            // Prepare sending gcode block to gcode parser by shifting all characters
            helper_var = char_counter; // Set helper variable as counter to start of gcode block
            do {
              line[char_counter-helper_var] = line[char_counter];
            } while (line[char_counter++] != 0);
            // Execute gcode block to ensure block is valid.
            helper_var = gc_execute_line(line); // Set helper_var to returned status code.
            if (helper_var) { return(helper_var); }
            else { 
              helper_var = trunc(parameter); // Set helper_var to int value of parameter
              settings_store_startup_line(helper_var,line);
            }
          } else { // Store global setting.
            if(!read_float(line, &char_counter, &value)) { return(STATUS_BAD_NUMBER_FORMAT); }
            if((line[char_counter] != 0) || (parameter > 255)) { return(STATUS_INVALID_STATEMENT); }
            return(settings_store_global_setting((uint8_t)parameter, value));
          }
      }    
  }
  return(STATUS_OK); // If '$' command makes it to here, then everything's ok.
}


// Returns machine position of axis 'idx'. Must be sent a 'step' array.
// NOTE: If motor steps and machine position are not in the same coordinate frame, this function
//   serves as a central place to compute the transformation.
float system_convert_axis_steps_to_mpos(int32_t *steps, uint8_t idx)
{
  float pos;
  #ifdef COREXY
    if (idx==A_MOTOR) { 
      pos = 0.5*((steps[A_MOTOR] + steps[B_MOTOR])/settings.steps_per_mm[idx]);
    } else if (idx==B_MOTOR) {
      pos = 0.5*((steps[A_MOTOR] - steps[B_MOTOR])/settings.steps_per_mm[idx]);
    } else {
      pos = steps[idx]/settings.steps_per_mm[idx];
    }
  #else
    pos = steps[idx]/settings.steps_per_mm[idx];
  #endif
  return(pos);
}


void system_convert_array_steps_to_mpos(float *position, int32_t *steps)
{
  uint8_t idx;
  for (idx=0; idx<N_AXIS; idx++) {
    position[idx] = system_convert_axis_steps_to_mpos(steps, idx);
  }
  return;
}<|MERGE_RESOLUTION|>--- conflicted
+++ resolved
@@ -140,13 +140,6 @@
             report_feedback_message(MESSAGE_ALARM_UNLOCK);
             sys.state = STATE_IDLE;
             // Don't run startup script. Prevents stored moves in startup from causing accidents.
-<<<<<<< HEAD
-=======
-            if (system_check_safety_door_ajar()) { // Check safety door switch before returning.
-              bit_true(sys_rt_exec_state, EXEC_SAFETY_DOOR);
-              protocol_execute_realtime(); // Enter safety door mode.
-            }
->>>>>>> d2265558
           } // Otherwise, no effect.
           break;                   
     //  case 'J' : break;  // Jogging methods
@@ -176,18 +169,6 @@
             // Block if safety door is ajar.
             if (system_check_safety_door_ajar()) { return(STATUS_CHECK_DOOR); }
             sys.state = STATE_HOMING; // Set system state variable
-<<<<<<< HEAD
-=======
-            // Only perform homing if Grbl is idle or lost.
-            
-            // TODO: Likely not required.
-            if (system_check_safety_door_ajar()) { // Check safety door switch before homing.
-              bit_true(sys_rt_exec_state, EXEC_SAFETY_DOOR);
-              protocol_execute_realtime(); // Enter safety door mode.
-            }
-            
-            
->>>>>>> d2265558
             mc_homing_cycle(); 
             if (!sys.abort) {  // Execute startup scripts after successful homing.
               sys.state = STATE_IDLE; // Set to IDLE when complete.
